--- conflicted
+++ resolved
@@ -66,10 +66,7 @@
       }
       .accordion-content {
         display: flex;
-<<<<<<< HEAD
         flex-wrap: wrap;
-=======
->>>>>>> 3028d998
         padding: 1rem
       }
     }
